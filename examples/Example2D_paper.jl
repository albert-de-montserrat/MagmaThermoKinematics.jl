--- conflicted
+++ resolved
@@ -1,25 +1,14 @@
 const USE_GPU = false 
 using MagmaThermoKinematics
-<<<<<<< HEAD
-#using MagmaThermoKinematics.Diffusion2D_CUDA
-
-using ParallelStencil
-using ParallelStencil.FiniteDifferences2D
-=======
 environment!(:cpu, Float64, 2)   # initialize parallel stencil in 2D
 using MagmaThermoKinematics.Diffusion2D # to load AFTER calling environment!()
 
->>>>>>> 57d1acb5
 using CairoMakie    # plotting
 using Printf        # print    
 using MAT, JLD2     # saves files in matlab format & JLD2 (hdf5) format
 using Parameters
-<<<<<<< HEAD
-using Base.Threads
-=======
 using Statistics
 using LinearAlgebra: norm
->>>>>>> 57d1acb5
 
 using Statistics
 using LinearAlgebra: norm
